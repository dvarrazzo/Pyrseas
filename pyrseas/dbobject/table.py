--- conflicted
+++ resolved
@@ -305,10 +305,8 @@
                 (stmt, descr) = self.columns[num].diff_map(incol)
                 if stmt:
                     stmts.append(base + stmt)
-<<<<<<< HEAD
                 if descr:
                     stmts.append(descr)
-=======
         # check existing columns that may be out of order
         cols = [col for col in self.columns if not hasattr(col, 'dropped')]
         innames = [col.name for col in intable.columns]
@@ -320,7 +318,6 @@
                 if cols[num].name not in innames:
                     stmts.append(base + "ADD COLUMN %s" %
                                  intable.columns[num].add())
->>>>>>> 1a575b51
 
         stmts.append(self.diff_description(intable))
 
